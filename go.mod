module github.com/goplus/igop

go 1.14

require (
	github.com/goplus/gop v1.1.3
	github.com/goplus/gox v1.11.21
	github.com/goplus/reflectx v0.9.8
	github.com/modern-go/reflect2 v1.0.2
	github.com/peterh/liner v1.2.2
	github.com/visualfc/funcval v0.1.3
	github.com/visualfc/goembed v0.3.2
	github.com/visualfc/goid v0.2.0
	github.com/visualfc/xtype v0.1.2
	golang.org/x/mod v0.7.0
<<<<<<< HEAD
	golang.org/x/text v0.5.0
	golang.org/x/tools v0.4.0
=======
	golang.org/x/text v0.6.0
	golang.org/x/tools v0.5.0
>>>>>>> 6eda31ca
)<|MERGE_RESOLUTION|>--- conflicted
+++ resolved
@@ -13,11 +13,6 @@
 	github.com/visualfc/goid v0.2.0
 	github.com/visualfc/xtype v0.1.2
 	golang.org/x/mod v0.7.0
-<<<<<<< HEAD
-	golang.org/x/text v0.5.0
-	golang.org/x/tools v0.4.0
-=======
 	golang.org/x/text v0.6.0
 	golang.org/x/tools v0.5.0
->>>>>>> 6eda31ca
 )