// Copyright 2013 The Go Authors. All rights reserved.
// Use of this source code is governed by a BSD-style
// license that can be found in the LICENSE file.

package gossa_test

// This test runs the SSA interpreter over sample Go programs.
// Because the interpreter requires intrinsics for assembly
// functions and many low-level runtime routines, it is inherently
// not robust to evolutionary change in the standard library.
// Therefore the test cases are restricted to programs that
// use a fake standard library in testdata/src containing a tiny
// subset of simple functions useful for writing assertions.
//
// We no longer attempt to interpret any real standard packages such as
// fmt or testing, as it proved too fragile.

import (
	"fmt"
	"log"
	"os"
	"path/filepath"
	"testing"
	"time"

	"github.com/goplus/gossa"
	_ "github.com/goplus/gossa/pkg/bytes"
	_ "github.com/goplus/gossa/pkg/context"
	_ "github.com/goplus/gossa/pkg/crypto/md5"
	_ "github.com/goplus/gossa/pkg/encoding/binary"
	_ "github.com/goplus/gossa/pkg/errors"
	_ "github.com/goplus/gossa/pkg/flag"
	_ "github.com/goplus/gossa/pkg/fmt"
	_ "github.com/goplus/gossa/pkg/go/ast"
	_ "github.com/goplus/gossa/pkg/io"
	_ "github.com/goplus/gossa/pkg/io/ioutil"
	_ "github.com/goplus/gossa/pkg/log"
	_ "github.com/goplus/gossa/pkg/math"
	_ "github.com/goplus/gossa/pkg/math/rand"
	_ "github.com/goplus/gossa/pkg/os"
	_ "github.com/goplus/gossa/pkg/reflect"
	_ "github.com/goplus/gossa/pkg/runtime"
	_ "github.com/goplus/gossa/pkg/runtime/debug"
	_ "github.com/goplus/gossa/pkg/strconv"
	_ "github.com/goplus/gossa/pkg/strings"
	_ "github.com/goplus/gossa/pkg/sync"
	_ "github.com/goplus/gossa/pkg/sync/atomic"
	_ "github.com/goplus/gossa/pkg/syscall"
	_ "github.com/goplus/gossa/pkg/testing"
	_ "github.com/goplus/gossa/pkg/time"
)

// These are files in go.tools/go/ssa/interp/testdata/.
var testdataTests = []string{
	"boundmeth.go",
	"complit.go",
	"coverage.go",
	"defer.go",
	"fieldprom.go",
	"ifaceconv.go",
	"ifaceprom.go",
	"initorder.go",
	"methprom.go",
	"mrvchain.go",
	"range.go",
	"recover.go",
	"reflect.go",
	"static.go",
	"recover2.go",
	"static.go",
	"issue23536.go",
}

func runInput(t *testing.T, input string) bool {
	fmt.Println("Input:", input)
	start := time.Now()
	_, err := gossa.Run(input, nil, 0)
	sec := time.Since(start).Seconds()
	if err != nil {
		t.Error(err)
		fmt.Printf("FAIL %0.3fs\n", sec)
		return false
	}
	fmt.Printf("PASS %0.3fs\n", sec)
	return true
}

// TestTestdataFiles runs the interpreter on testdata/*.go.
func TestTestdataFiles(t *testing.T) {
	cwd, err := os.Getwd()
	if err != nil {
		log.Fatal(err)
	}

	var failures []string
	for _, input := range testdataTests {
		if !runInput(t, filepath.Join(cwd, "testdata", input)) {
			failures = append(failures, input)
		}
	}
	printFailures(failures)
}

func printFailures(failures []string) {
	if failures != nil {
		fmt.Println("The following tests failed:")
		for _, f := range failures {
			fmt.Printf("\t%s\n", f)
		}
	}
}

<<<<<<< HEAD
func TestOverrideFunction(t *testing.T) {
	ctx := gossa.NewContext(0)
	ctx.SetOverrideFunction("main.call", func(i, j int) int {
		return i * j
	})
	src := `package main

func call(i, j int) int {
	return i+j
}

func main() {
	if n := call(10,20); n != 200 {
		panic(n)
	}
}
`
	_, err := ctx.RunFile("main.go", src, nil)
	if err != nil {
		t.Fatal(err)
	}

	// reset override func
	ctx.SetOverrideFunction("main.call", nil)
	_, err = ctx.RunFile("main.go", src, nil)
	if err == nil || err.Error() != "30" {
		t.Fatal("must panic 30")
	}
}

func TestOsExit(t *testing.T) {
	src := `package main

import "os"

func main() {
	os.Exit(-2)
}
`
	code, err := gossa.RunFile("main.go", src, nil, 0)
	if err != nil {
		t.Fatal(err)
	}
	if code != -2 {
		t.Fatalf("exit code %v, must -2", code)
	}
}

func TestOpAlloc(t *testing.T) {
	src := `package main

type T struct {
	n1 int
	n2 int
}

func (t T) call() int {
	return t.n1 * t.n2
}

func main() {
	var n int
	for i := 0; i < 3; i++ {
		n += T{i,3}.call()
	}
	if n != 9 {
		panic(n)
	}
}
`
	_, err := gossa.RunFile("main.go", src, nil, 0)
	if err != nil {
		t.Fatal(err)
	}
}

func TestOpBin(t *testing.T) {
	src := `package main

func main() {
	a := 10 // 1010
	b := 12 // 1100
	n1 := a + b
	n2 := a - b
	n3 := a * b
	n4 := a / b
	n5 := a % b
	n6 := a & b
	n7 := a | b
	n8 := a ^ b
	n9 := a &^ b
	n10 := a << 3
	n11 := a >> 3
	v1 := a > b
	v2 := a < b
	v3 := a >= b
	v4 := a <= b
	v5 := a == b
	v6 := a != b
	if n1 != 22 || n2 != -2 || n3 != 120 || n4 != 0 || n5 != 10 || n6 != 8 ||
		n7 != 14 || n8 != 6 || n9 != 2 || n10 != 80 || n11 != 1 ||
		v1 != false || v2 != true || v3 != false || v4 != true || v5 != false || v6 != true {
		println(n1, n2, n3, n4, n5, n6, n7, n8, n9, n10, n11)
		println(v1, v2, v3, v4, v5, v6)
=======
func TestUntypedNil(t *testing.T) {
	src := `package main

type T func()

func main() {
	if T(nil) != nil {
>>>>>>> c95dfa6d
		panic("error")
	}
}
`
	_, err := gossa.RunFile("main.go", src, nil, 0)
	if err != nil {
		t.Fatal(err)
	}
<<<<<<< HEAD
}

func TestOpChangeType(t *testing.T) {
	src := `package main

type T func(int, int) int

func add(i, j int) int {
	return i + j
}

func main() {
	fn := T(add)
	if n := fn(10, 20); n != 30 {
		panic(n)
	}
}
`
	_, err := gossa.RunFile("main.go", src, nil, 0)
	if err != nil {
		t.Fatal(err)
	}
=======
>>>>>>> c95dfa6d
}<|MERGE_RESOLUTION|>--- conflicted
+++ resolved
@@ -110,7 +110,23 @@
 	}
 }
 
-<<<<<<< HEAD
+func TestUntypedNil(t *testing.T) {
+	src := `package main
+
+type T func()
+
+func main() {
+	if T(nil) != nil {
+		panic("error")
+	}
+}
+`
+	_, err := gossa.RunFile("main.go", src, nil, 0)
+	if err != nil {
+		t.Fatal(err)
+	}
+}
+
 func TestOverrideFunction(t *testing.T) {
 	ctx := gossa.NewContext(0)
 	ctx.SetOverrideFunction("main.call", func(i, j int) int {
@@ -215,15 +231,6 @@
 		v1 != false || v2 != true || v3 != false || v4 != true || v5 != false || v6 != true {
 		println(n1, n2, n3, n4, n5, n6, n7, n8, n9, n10, n11)
 		println(v1, v2, v3, v4, v5, v6)
-=======
-func TestUntypedNil(t *testing.T) {
-	src := `package main
-
-type T func()
-
-func main() {
-	if T(nil) != nil {
->>>>>>> c95dfa6d
 		panic("error")
 	}
 }
@@ -232,7 +239,6 @@
 	if err != nil {
 		t.Fatal(err)
 	}
-<<<<<<< HEAD
 }
 
 func TestOpChangeType(t *testing.T) {
@@ -255,6 +261,4 @@
 	if err != nil {
 		t.Fatal(err)
 	}
-=======
->>>>>>> c95dfa6d
 }